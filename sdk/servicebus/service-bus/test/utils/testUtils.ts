// Copyright (c) Microsoft Corporation. All rights reserved.
// Licensed under the MIT License.

import chai from "chai";
import {
  SendableMessageInfo,
  QueueClient,
  TopicClient,
  ServiceBusClient,
  SubscriptionClient,
  delay,
  ReceiveMode,
  ServiceBusMessage,
  MessagingError
} from "../../src";
import { EnvVarNames, getEnvVars } from "./envVarUtils";
import { recreateQueue, recreateSubscription, recreateTopic } from "./managementUtils";

import * as dotenv from "dotenv";
dotenv.config();

const defaultLockDuration = "PT30S"; // 30 seconds in ISO 8601 FORMAT - equivalent to "P0Y0M0DT0H0M30S"

export class TestMessage {
  static sessionId: string = "my-session";

  static getSample(): SendableMessageInfo {
    const randomNumber = Math.random();
    return {
      body: `message body ${randomNumber}`,
      messageId: `message id ${randomNumber}`,
      partitionKey: `dummy partition key`,
      contentType: `content type ${randomNumber}`,
      correlationId: `correlation id ${randomNumber}`,
      timeToLive: 60 * 60 * 24,
      label: `label ${randomNumber}`,
      to: `to ${randomNumber}`,
      replyTo: `reply to ${randomNumber}`,
      scheduledEnqueueTimeUtc: new Date(),
      userProperties: {
        propOne: 1,
        propTwo: "two",
        propThree: true
      }
    };
  }

  static getSessionSample(): SendableMessageInfo {
    const randomNumber = Math.random();
    return {
      body: `message body ${randomNumber}`,
      messageId: `message id ${randomNumber}`,
      partitionKey: `partition key ${randomNumber}`,
      contentType: `content type ${randomNumber}`,
      correlationId: `correlation id ${randomNumber}`,
      timeToLive: 60 * 60 * 24,
      label: `label ${randomNumber}`,
      to: `to ${randomNumber}`,
      replyTo: `reply to ${randomNumber}`,
      scheduledEnqueueTimeUtc: new Date(),
      userProperties: {
        propOne: 1,
        propTwo: "two",
        propThree: true
      },
      sessionId: TestMessage.sessionId,
      replyToSessionId: "some-other-session-id"
    };
  }

  /**
   * Compares all the properties set on the given sent message with those
   * on the received message
   */
  static checkMessageContents(
    sent: SendableMessageInfo,
    received: ServiceBusMessage,
    useSessions?: boolean,
    usePartitions?: boolean
  ): void {
    if (sent.userProperties) {
      if (!received.userProperties) {
        chai.assert.fail("Received message doesnt have any user properties");
        return;
      }
      const expectedUserProperties = sent.userProperties;
      const receivedUserProperties = received.userProperties;
      Object.keys(expectedUserProperties).forEach((key) => {
        chai.assert.equal(
          receivedUserProperties[key],
          expectedUserProperties[key],
          `Unexpected value for user property for ${key}`
        );
      });
    }

    chai.assert.equal(received.body, sent.body, `Unexpected body in received msg`);
    chai.assert.equal(received.messageId, sent.messageId, `Unexpected messageId in received msg`);

    chai.assert.equal(
      received.contentType,
      sent.contentType,
      `Unexpected contentType in received msg`
    );
    chai.assert.equal(
      received.correlationId,
      sent.correlationId,
      `Unexpected correlationId in received msg`
    );
    chai.assert.equal(
      received.timeToLive,
      sent.timeToLive,
      `Unexpected timeToLive in received msg`
    );
    chai.assert.equal(received.to, sent.to, `Unexpected to in received msg`);
    chai.assert.equal(received.replyTo, sent.replyTo, `Unexpected replyTo in received msg`);

    if (useSessions) {
      chai.assert.equal(received.sessionId, sent.sessionId, `Unexpected sessionId in received msg`);
      chai.assert.equal(
        received.replyToSessionId,
        sent.replyToSessionId,
        `Unexpected replyToSessionId in received msg`
      );
      if (usePartitions) {
        chai.assert.equal(
          received.partitionKey,
          sent.sessionId,
          `Unexpected partitionKey in received msg`
        );
      }
    } else {
      chai.assert.equal(
        received.partitionKey,
        sent.partitionKey,
        `Unexpected partitionKey in received msg`
      );
    }
  }
}

export enum TestClientType {
  PartitionedQueue,
  PartitionedTopic,
  PartitionedSubscription,
  UnpartitionedQueue,
  UnpartitionedTopic,
  UnpartitionedSubscription,
  PartitionedQueueWithSessions,
  PartitionedTopicWithSessions,
  PartitionedSubscriptionWithSessions,
  UnpartitionedQueueWithSessions,
  UnpartitionedTopicWithSessions,
  UnpartitionedSubscriptionWithSessions,
  TopicFilterTestTopic,
  TopicFilterTestDefaultSubscription,
  TopicFilterTestSubscription
}

export async function getTopicClientWithTwoSubscriptionClients(
  namespace: ServiceBusClient
): Promise<{
  topicClient: TopicClient;
  subscriptionClients: SubscriptionClient[];
}> {
  const subscriptionClients: SubscriptionClient[] = [];

  await recreateTopic(EntityNames.TOPIC_FILTER_NAME, {
    enableBatchedOperations: true
  });
  await recreateSubscription(
    EntityNames.TOPIC_FILTER_NAME,
    EntityNames.TOPIC_FILTER_SUBSCRIPTION_NAME,
    {
      lockDuration: defaultLockDuration,
      enableBatchedOperations: true
    }
  );

  await recreateSubscription(
    EntityNames.TOPIC_FILTER_NAME,
    EntityNames.TOPIC_FILTER_DEFAULT_SUBSCRIPTION_NAME,
    {
      lockDuration: defaultLockDuration,
      enableBatchedOperations: true
    }
  );

  subscriptionClients.push(
    namespace.createSubscriptionClient(
      EntityNames.TOPIC_FILTER_NAME,
      EntityNames.TOPIC_FILTER_SUBSCRIPTION_NAME
    )
  );
  subscriptionClients.push(
    namespace.createSubscriptionClient(
      EntityNames.TOPIC_FILTER_NAME,
      EntityNames.TOPIC_FILTER_DEFAULT_SUBSCRIPTION_NAME
    )
  );

  return {
    topicClient: namespace.createTopicClient(EntityNames.TOPIC_FILTER_NAME),
    subscriptionClients
  };
}

export async function getSenderReceiverClients(
  sbClient: ServiceBusClient,
  senderClientType: TestClientType,
  receiverClientType: TestClientType
): Promise<{
  senderClient: QueueClient | TopicClient;
  receiverClient: QueueClient | SubscriptionClient;
}> {
  switch (receiverClientType) {
    case TestClientType.PartitionedQueue: {
      await recreateQueue(EntityNames.QUEUE_NAME, {
        lockDuration: defaultLockDuration,
        enablePartitioning: true,
        enableBatchedOperations: true
      });

      const queueClient = sbClient.createQueueClient(EntityNames.QUEUE_NAME);
      return {
        senderClient: queueClient,
        receiverClient: queueClient
      };
    }

    case TestClientType.PartitionedSubscription: {
      await recreateTopic(EntityNames.TOPIC_NAME, {
        enablePartitioning: true,
        enableBatchedOperations: true
      });
      await recreateSubscription(EntityNames.TOPIC_NAME, EntityNames.SUBSCRIPTION_NAME, {
        lockDuration: defaultLockDuration,
        enableBatchedOperations: true
      });

      return {
        senderClient: sbClient.createTopicClient(EntityNames.TOPIC_NAME),
        receiverClient: sbClient.createSubscriptionClient(
          EntityNames.TOPIC_NAME,
          EntityNames.SUBSCRIPTION_NAME
        )
      };
    }

    case TestClientType.UnpartitionedQueue: {
      await recreateQueue(EntityNames.QUEUE_NAME_NO_PARTITION, {
        lockDuration: defaultLockDuration,
        enableBatchedOperations: true
      });

      const queueClient = sbClient.createQueueClient(EntityNames.QUEUE_NAME_NO_PARTITION);
      return {
        senderClient: queueClient,
        receiverClient: queueClient
      };
    }

    case TestClientType.UnpartitionedSubscription: {
      await recreateTopic(EntityNames.TOPIC_NAME_NO_PARTITION, {
        enableBatchedOperations: true
      });
      await recreateSubscription(
        EntityNames.TOPIC_NAME_NO_PARTITION,
        EntityNames.SUBSCRIPTION_NAME_NO_PARTITION,
        {
          lockDuration: defaultLockDuration,
          enableBatchedOperations: true
        }
      );

      return {
        senderClient: sbClient.createTopicClient(EntityNames.TOPIC_NAME_NO_PARTITION),
        receiverClient: sbClient.createSubscriptionClient(
          EntityNames.TOPIC_NAME_NO_PARTITION,
          EntityNames.SUBSCRIPTION_NAME_NO_PARTITION
        )
      };
    }

    case TestClientType.PartitionedQueueWithSessions: {
      await recreateQueue(EntityNames.QUEUE_NAME_SESSION, {
        lockDuration: defaultLockDuration,
        enablePartitioning: true,
        enableBatchedOperations: true,
        requiresSession: true
      });

      const queueClient = sbClient.createQueueClient(EntityNames.QUEUE_NAME_SESSION);
      return {
        senderClient: queueClient,
        receiverClient: queueClient
      };
    }

    case TestClientType.PartitionedSubscriptionWithSessions: {
      await recreateTopic(EntityNames.TOPIC_NAME_SESSION, {
        enablePartitioning: true,
        enableBatchedOperations: true
      });
      await recreateSubscription(
        EntityNames.TOPIC_NAME_SESSION,
        EntityNames.SUBSCRIPTION_NAME_SESSION,
        {
          lockDuration: defaultLockDuration,
          enableBatchedOperations: true,
          requiresSession: true
        }
      );

      return {
        senderClient: sbClient.createTopicClient(EntityNames.TOPIC_NAME_SESSION),
        receiverClient: sbClient.createSubscriptionClient(
          EntityNames.TOPIC_NAME_SESSION,
          EntityNames.SUBSCRIPTION_NAME_SESSION
        )
      };
    }

    case TestClientType.UnpartitionedQueueWithSessions: {
      await recreateQueue(EntityNames.QUEUE_NAME_NO_PARTITION_SESSION, {
        lockDuration: defaultLockDuration,
        enableBatchedOperations: true,
        requiresSession: true
      });

      const queueClient = sbClient.createQueueClient(EntityNames.QUEUE_NAME_NO_PARTITION_SESSION);
      return {
        senderClient: queueClient,
        receiverClient: queueClient
      };
    }

    case TestClientType.UnpartitionedSubscriptionWithSessions: {
      await recreateTopic(EntityNames.TOPIC_NAME_NO_PARTITION_SESSION, {
        enableBatchedOperations: true
      });
      await recreateSubscription(
        EntityNames.TOPIC_NAME_NO_PARTITION_SESSION,
        EntityNames.SUBSCRIPTION_NAME_NO_PARTITION_SESSION,
        {
          lockDuration: defaultLockDuration,
          enableBatchedOperations: true,
          requiresSession: true
        }
      );

      return {
        senderClient: sbClient.createTopicClient(EntityNames.TOPIC_NAME_NO_PARTITION_SESSION),
        receiverClient: sbClient.createSubscriptionClient(
          EntityNames.TOPIC_NAME_NO_PARTITION_SESSION,
          EntityNames.SUBSCRIPTION_NAME_NO_PARTITION_SESSION
        )
      };
    }

    case TestClientType.TopicFilterTestDefaultSubscription: {
      await recreateTopic(EntityNames.TOPIC_FILTER_NAME, {
        enableBatchedOperations: true
      });
      await recreateSubscription(
        EntityNames.TOPIC_FILTER_NAME,
        EntityNames.TOPIC_FILTER_DEFAULT_SUBSCRIPTION_NAME,
        {
          lockDuration: defaultLockDuration,
          enableBatchedOperations: true
        }
      );

      return {
        senderClient: sbClient.createTopicClient(EntityNames.TOPIC_FILTER_NAME),
        receiverClient: sbClient.createSubscriptionClient(
          EntityNames.TOPIC_FILTER_NAME,
          EntityNames.TOPIC_FILTER_DEFAULT_SUBSCRIPTION_NAME
        )
      };
    }

    case TestClientType.TopicFilterTestSubscription: {
      await recreateTopic(EntityNames.TOPIC_FILTER_NAME, {
        enableBatchedOperations: true
      });
      await recreateSubscription(
        EntityNames.TOPIC_FILTER_NAME,
        EntityNames.TOPIC_FILTER_SUBSCRIPTION_NAME,
        {
          lockDuration: defaultLockDuration,
          enableBatchedOperations: true
        }
      );

      return {
        senderClient: sbClient.createTopicClient(EntityNames.TOPIC_FILTER_NAME),
        receiverClient: sbClient.createSubscriptionClient(
          EntityNames.TOPIC_FILTER_NAME,
          EntityNames.TOPIC_FILTER_SUBSCRIPTION_NAME
        )
      };
    }

    default:
      break;
  }

  throw new Error("Cannot create sender/receiver clients for given client types");
}

/**
 * Purges the content in the Queue/Subscription corresponding to the receiverClient
 * @param receiverClient
 * @param sessionId if passed, session receiver will be used instead of normal receiver
 */
export async function purge(
  receiverClient: QueueClient | SubscriptionClient,
  sessionId?: string
): Promise<void> {
  let isEmpty = false;

  while (!isEmpty) {
    const peekedMsgs = await receiverClient.peek(10);
    if (peekedMsgs.length === 0) {
      isEmpty = true;
    } else {
      let receiver;
      if (sessionId) {
        receiver = receiverClient.createReceiver(ReceiveMode.peekLock, {
          sessionId
        });
      } else {
        receiver = receiverClient.createReceiver(ReceiveMode.peekLock);
      }
      const msgs = await receiver.receiveMessages(peekedMsgs.length);
      for (let index = 0; index < msgs.length; index++) {
        if (msgs[index]) {
          await msgs[index].complete();
        }
      }
      await receiver.close();
    }
  }
}

/**
 * Maximum wait duration for the expected event to happen = `10000 ms`(default value is 10 seconds)(= maxWaitTimeInMilliseconds)
 * Keep checking whether the predicate is true after every `1000 ms`(default value is 1 second) (= delayBetweenRetriesInMilliseconds)
 */
export async function checkWithTimeout(
  predicate: () => boolean,
  delayBetweenRetriesInMilliseconds: number = 1000,
  maxWaitTimeInMilliseconds: number = 10000
): Promise<boolean> {
  const maxTime = Date.now() + maxWaitTimeInMilliseconds;
  while (Date.now() < maxTime) {
    if (predicate()) return true;
    await delay(delayBetweenRetriesInMilliseconds);
  }
  return false;
}

/**
 * Utility function to get namespace string from given connection string
 * @param serviceBusConnectionString
 */
export function getNamespace(serviceBusConnectionString: string): string {
  return (serviceBusConnectionString.match("Endpoint=sb://(.*).servicebus.windows.net") || "")[1];
}

export function getServiceBusClient(): ServiceBusClient {
  const env = getEnvVars();
  return new ServiceBusClient(env[EnvVarNames.SERVICEBUS_CONNECTION_STRING]);
}

/**
 * Enum to abstract away string values used for referencing the Service Bus entity names.
 */
<<<<<<< HEAD
export enum EntityNameKeys {
  QUEUE_NAME = "QUEUE_NAME",
  QUEUE_NAME_NO_PARTITION = "QUEUE_NAME_NO_PARTITION",
  QUEUE_NAME_SESSION = "QUEUE_NAME_SESSION",
  QUEUE_NAME_NO_PARTITION_SESSION = "QUEUE_NAME_NO_PARTITION_SESSION",
  TOPIC_NAME = "TOPIC_NAME",
  TOPIC_NAME_NO_PARTITION = "TOPIC_NAME_NO_PARTITION",
  TOPIC_NAME_SESSION = "TOPIC_NAME_SESSION",
  TOPIC_NAME_NO_PARTITION_SESSION = "TOPIC_NAME_NO_PARTITION_SESSION",
  SUBSCRIPTION_NAME = "SUBSCRIPTION_NAME",
  SUBSCRIPTION_NAME_NO_PARTITION = "SUBSCRIPTION_NAME_NO_PARTITION",
  SUBSCRIPTION_NAME_SESSION = "SUBSCRIPTION_NAME_SESSION",
  SUBSCRIPTION_NAME_NO_PARTITION_SESSION = "SUBSCRIPTION_NAME_NO_PARTITION_SESSION",
  TOPIC_FILTER_NAME = "TOPIC_FILTER_NAME",
  TOPIC_FILTER_SUBSCRIPTION_NAME = "TOPIC_FILTER_SUBSCRIPTION_NAME",
  TOPIC_FILTER_DEFAULT_SUBSCRIPTION_NAME = "TOPIC_FILTER_DEFAULT_SUBSCRIPTION_NAME",
  MANAGEMENT_QUEUE_1 = "MANAGEMENT_QUEUE_1",
  MANAGEMENT_TOPIC_1 = "MANAGEMENT_TOPIC_1",
  MANAGEMENT_SUBSCRIPTION_1 = "MANAGEMENT_SUBSCRIPTION_1",
  MANAGEMENT_RULE_1 = "MANAGEMENT_RULE_1",
  MANAGEMENT_QUEUE_2 = "MANAGEMENT_QUEUE_2",
  MANAGEMENT_TOPIC_2 = "MANAGEMENT_TOPIC_2",
  MANAGEMENT_SUBSCRIPTION_2 = "MANAGEMENT_SUBSCRIPTION_2",
  MANAGEMENT_RULE_2 = "MANAGEMENT_RULE_2",
  MANAGEMENT_NEW_ENTITY_1 = "MANAGEMENT_NEW_ENTITY_1",
  MANAGEMENT_NEW_ENTITY_2 = "MANAGEMENT_NEW_ENTITY_2"
}

/**
 * Utility to return map of entity name values.
 */
export function getEntityNames(): { [key in EntityNameKeys]: any } {
  return {
    [EntityNameKeys.QUEUE_NAME]: "partitioned-queue",
    [EntityNameKeys.QUEUE_NAME_NO_PARTITION]: "unpartitioned-queue",
    [EntityNameKeys.QUEUE_NAME_SESSION]: "partitioned-queue-sessions",
    [EntityNameKeys.QUEUE_NAME_NO_PARTITION_SESSION]: "unpartitioned-queue-sessions",
    // The name has been updated to use a different one
    // For more details see https://github.com/Azure/azure-sdk-for-js/issues/6682
    [EntityNameKeys.TOPIC_NAME]: "new-partitioned-topic",
    [EntityNameKeys.TOPIC_NAME_NO_PARTITION]: "unpartitioned-topic",
    [EntityNameKeys.TOPIC_NAME_SESSION]: "partitioned-topic-sessions",
    [EntityNameKeys.TOPIC_NAME_NO_PARTITION_SESSION]: "unpartitioned-topic-sessions",
    [EntityNameKeys.SUBSCRIPTION_NAME]: "partitioned-topic-subscription",
    [EntityNameKeys.SUBSCRIPTION_NAME_NO_PARTITION]: "unpartitioned-topic-subscription",
    [EntityNameKeys.SUBSCRIPTION_NAME_SESSION]: "partitioned-topic-sessions-subscription",
    [EntityNameKeys.SUBSCRIPTION_NAME_NO_PARTITION_SESSION]:
      "unpartitioned-topic-sessions-subscription",
    [EntityNameKeys.TOPIC_FILTER_NAME]: "topic-filter",
    [EntityNameKeys.TOPIC_FILTER_SUBSCRIPTION_NAME]: "topic-filter-subscription",
    [EntityNameKeys.TOPIC_FILTER_DEFAULT_SUBSCRIPTION_NAME]: "topic-filter-default-subscription",
    [EntityNameKeys.MANAGEMENT_QUEUE_1]: "management-queue-1",
    [EntityNameKeys.MANAGEMENT_TOPIC_1]: "management-topic-1",
    [EntityNameKeys.MANAGEMENT_SUBSCRIPTION_1]: "management-subscription-1",
    [EntityNameKeys.MANAGEMENT_RULE_1]: "management-rule-1",
    [EntityNameKeys.MANAGEMENT_QUEUE_2]: "management-queue-2",
    [EntityNameKeys.MANAGEMENT_TOPIC_2]: "management-topic-2",
    [EntityNameKeys.MANAGEMENT_SUBSCRIPTION_2]: "management-subscription-2",
    [EntityNameKeys.MANAGEMENT_RULE_2]: "management-rule-2",
    [EntityNameKeys.MANAGEMENT_NEW_ENTITY_1]: "management-new-entity-1",
    [EntityNameKeys.MANAGEMENT_NEW_ENTITY_2]: "management-new-entity-2"
  };
}

/**
 * Utility to check if given error is instance of `MessagingError`
 * @param err
 */
export function isMessagingError(err: any): err is MessagingError {
  return err.name === "MessagingError";
=======
export enum EntityNames {
  QUEUE_NAME = "partitioned-queue",
  QUEUE_NAME_NO_PARTITION = "unpartitioned-queue",
  QUEUE_NAME_SESSION = "partitioned-queue-sessions",
  QUEUE_NAME_NO_PARTITION_SESSION = "unpartitioned-queue-sessions",
  // The name has been updated to use a different one
  // For more details see https://github.com/Azure/azure-sdk-for-js/issues/6682
  TOPIC_NAME = "new-partitioned-topic",
  TOPIC_NAME_NO_PARTITION = "unpartitioned-topic",
  TOPIC_NAME_SESSION = "partitioned-topic-sessions",
  TOPIC_NAME_NO_PARTITION_SESSION = "unpartitioned-topic-sessions",
  SUBSCRIPTION_NAME = "partitioned-topic-subscription",
  SUBSCRIPTION_NAME_NO_PARTITION = "unpartitioned-topic-subscription",
  SUBSCRIPTION_NAME_SESSION = "partitioned-topic-sessions-subscription",
  SUBSCRIPTION_NAME_NO_PARTITION_SESSION = "unpartitioned-topic-sessions-subscription",
  TOPIC_FILTER_NAME = "topic-filter",
  TOPIC_FILTER_SUBSCRIPTION_NAME = "topic-filter-subscription",
  TOPIC_FILTER_DEFAULT_SUBSCRIPTION_NAME = "topic-filter-default-subscription",
  MANAGEMENT_QUEUE_1 = "management-queue-1",
  MANAGEMENT_TOPIC_1 = "management-topic-1",
  MANAGEMENT_SUBSCRIPTION_1 = "management-subscription-1",
  MANAGEMENT_RULE_1 = "management-rule-1",
  MANAGEMENT_QUEUE_2 = "management-queue-2",
  MANAGEMENT_TOPIC_2 = "management-topic-2",
  MANAGEMENT_SUBSCRIPTION_2 = "management-subscription-2",
  MANAGEMENT_RULE_2 = "management-rule-2",
  MANAGEMENT_NEW_ENTITY_1 = "management-new-entity-1",
  MANAGEMENT_NEW_ENTITY_2 = "management-new-entity-2"
>>>>>>> 3a421e2b
}<|MERGE_RESOLUTION|>--- conflicted
+++ resolved
@@ -477,78 +477,6 @@
 /**
  * Enum to abstract away string values used for referencing the Service Bus entity names.
  */
-<<<<<<< HEAD
-export enum EntityNameKeys {
-  QUEUE_NAME = "QUEUE_NAME",
-  QUEUE_NAME_NO_PARTITION = "QUEUE_NAME_NO_PARTITION",
-  QUEUE_NAME_SESSION = "QUEUE_NAME_SESSION",
-  QUEUE_NAME_NO_PARTITION_SESSION = "QUEUE_NAME_NO_PARTITION_SESSION",
-  TOPIC_NAME = "TOPIC_NAME",
-  TOPIC_NAME_NO_PARTITION = "TOPIC_NAME_NO_PARTITION",
-  TOPIC_NAME_SESSION = "TOPIC_NAME_SESSION",
-  TOPIC_NAME_NO_PARTITION_SESSION = "TOPIC_NAME_NO_PARTITION_SESSION",
-  SUBSCRIPTION_NAME = "SUBSCRIPTION_NAME",
-  SUBSCRIPTION_NAME_NO_PARTITION = "SUBSCRIPTION_NAME_NO_PARTITION",
-  SUBSCRIPTION_NAME_SESSION = "SUBSCRIPTION_NAME_SESSION",
-  SUBSCRIPTION_NAME_NO_PARTITION_SESSION = "SUBSCRIPTION_NAME_NO_PARTITION_SESSION",
-  TOPIC_FILTER_NAME = "TOPIC_FILTER_NAME",
-  TOPIC_FILTER_SUBSCRIPTION_NAME = "TOPIC_FILTER_SUBSCRIPTION_NAME",
-  TOPIC_FILTER_DEFAULT_SUBSCRIPTION_NAME = "TOPIC_FILTER_DEFAULT_SUBSCRIPTION_NAME",
-  MANAGEMENT_QUEUE_1 = "MANAGEMENT_QUEUE_1",
-  MANAGEMENT_TOPIC_1 = "MANAGEMENT_TOPIC_1",
-  MANAGEMENT_SUBSCRIPTION_1 = "MANAGEMENT_SUBSCRIPTION_1",
-  MANAGEMENT_RULE_1 = "MANAGEMENT_RULE_1",
-  MANAGEMENT_QUEUE_2 = "MANAGEMENT_QUEUE_2",
-  MANAGEMENT_TOPIC_2 = "MANAGEMENT_TOPIC_2",
-  MANAGEMENT_SUBSCRIPTION_2 = "MANAGEMENT_SUBSCRIPTION_2",
-  MANAGEMENT_RULE_2 = "MANAGEMENT_RULE_2",
-  MANAGEMENT_NEW_ENTITY_1 = "MANAGEMENT_NEW_ENTITY_1",
-  MANAGEMENT_NEW_ENTITY_2 = "MANAGEMENT_NEW_ENTITY_2"
-}
-
-/**
- * Utility to return map of entity name values.
- */
-export function getEntityNames(): { [key in EntityNameKeys]: any } {
-  return {
-    [EntityNameKeys.QUEUE_NAME]: "partitioned-queue",
-    [EntityNameKeys.QUEUE_NAME_NO_PARTITION]: "unpartitioned-queue",
-    [EntityNameKeys.QUEUE_NAME_SESSION]: "partitioned-queue-sessions",
-    [EntityNameKeys.QUEUE_NAME_NO_PARTITION_SESSION]: "unpartitioned-queue-sessions",
-    // The name has been updated to use a different one
-    // For more details see https://github.com/Azure/azure-sdk-for-js/issues/6682
-    [EntityNameKeys.TOPIC_NAME]: "new-partitioned-topic",
-    [EntityNameKeys.TOPIC_NAME_NO_PARTITION]: "unpartitioned-topic",
-    [EntityNameKeys.TOPIC_NAME_SESSION]: "partitioned-topic-sessions",
-    [EntityNameKeys.TOPIC_NAME_NO_PARTITION_SESSION]: "unpartitioned-topic-sessions",
-    [EntityNameKeys.SUBSCRIPTION_NAME]: "partitioned-topic-subscription",
-    [EntityNameKeys.SUBSCRIPTION_NAME_NO_PARTITION]: "unpartitioned-topic-subscription",
-    [EntityNameKeys.SUBSCRIPTION_NAME_SESSION]: "partitioned-topic-sessions-subscription",
-    [EntityNameKeys.SUBSCRIPTION_NAME_NO_PARTITION_SESSION]:
-      "unpartitioned-topic-sessions-subscription",
-    [EntityNameKeys.TOPIC_FILTER_NAME]: "topic-filter",
-    [EntityNameKeys.TOPIC_FILTER_SUBSCRIPTION_NAME]: "topic-filter-subscription",
-    [EntityNameKeys.TOPIC_FILTER_DEFAULT_SUBSCRIPTION_NAME]: "topic-filter-default-subscription",
-    [EntityNameKeys.MANAGEMENT_QUEUE_1]: "management-queue-1",
-    [EntityNameKeys.MANAGEMENT_TOPIC_1]: "management-topic-1",
-    [EntityNameKeys.MANAGEMENT_SUBSCRIPTION_1]: "management-subscription-1",
-    [EntityNameKeys.MANAGEMENT_RULE_1]: "management-rule-1",
-    [EntityNameKeys.MANAGEMENT_QUEUE_2]: "management-queue-2",
-    [EntityNameKeys.MANAGEMENT_TOPIC_2]: "management-topic-2",
-    [EntityNameKeys.MANAGEMENT_SUBSCRIPTION_2]: "management-subscription-2",
-    [EntityNameKeys.MANAGEMENT_RULE_2]: "management-rule-2",
-    [EntityNameKeys.MANAGEMENT_NEW_ENTITY_1]: "management-new-entity-1",
-    [EntityNameKeys.MANAGEMENT_NEW_ENTITY_2]: "management-new-entity-2"
-  };
-}
-
-/**
- * Utility to check if given error is instance of `MessagingError`
- * @param err
- */
-export function isMessagingError(err: any): err is MessagingError {
-  return err.name === "MessagingError";
-=======
 export enum EntityNames {
   QUEUE_NAME = "partitioned-queue",
   QUEUE_NAME_NO_PARTITION = "unpartitioned-queue",
@@ -577,5 +505,12 @@
   MANAGEMENT_RULE_2 = "management-rule-2",
   MANAGEMENT_NEW_ENTITY_1 = "management-new-entity-1",
   MANAGEMENT_NEW_ENTITY_2 = "management-new-entity-2"
->>>>>>> 3a421e2b
+}
+
+/**
+ * Utility to check if given error is instance of `MessagingError`
+ * @param err
+ */
+export function isMessagingError(err: any): err is MessagingError {
+  return err.name === "MessagingError";
 }