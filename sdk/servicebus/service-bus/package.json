{
  "name": "@azure/service-bus",
  "sdk-type": "client",
  "author": "Microsoft Corporation",
<<<<<<< HEAD
  "version": "2.0.0-preview.1",
=======
  "version": "1.1.2",
>>>>>>> 0c6eb3fd
  "license": "MIT",
  "description": "Azure Service Bus SDK for Node.js",
  "homepage": "https://github.com/Azure/azure-sdk-for-js/tree/master/sdk/servicebus/service-bus",
  "repository": "github:Azure/azure-sdk-for-js",
  "keywords": [
    "azure",
    "cloud",
    "service bus",
    "AMQP"
  ],
  "bugs": {
    "url": "https://github.com/azure/azure-sdk-for-js/issues"
  },
  "main": "./dist/index.js",
  "module": "dist-esm/src/index.js",
  "browser": {
    "./dist/index.js": "./browser/service-bus.js",
    "./dist-esm/test/utils/aadUtils.js": "./dist-esm/test/utils/aadUtils.browser.js",
    "./dist-esm/src/util/crypto.js": "./dist-esm/src/util/crypto.browser.js",
    "buffer": "buffer",
    "stream": "stream-browserify"
  },
  "types": "./typings/service-bus.d.ts",
  "engine": {
    "node": ">=8.0.0"
  },
  "files": [
    "dist/",
    "dist-esm/src/",
    "src/",
    "browser/",
    "typings/service-bus.d.ts",
    "tsconfig.json"
  ],
  "scripts": {
    "audit": "node ../../../common/scripts/rush-audit.js && rimraf node_modules package-lock.json && npm i --package-lock-only 2>&1 && npm audit",
    "build:browser": "tsc -p . && cross-env ONLY_BROWSER=true rollup -c 2>&1",
    "build:node": "tsc -p . && cross-env ONLY_NODE=true rollup -c 2>&1",
    "build:samples": "node .scripts/prepSamples.js && cd samples && tsc -p .",
    "build:test:browser": "tsc -p . && cross-env ONLY_BROWSER=true rollup -c rollup.test.config.js 2>&1",
    "build:test:node": "tsc -p . && cross-env ONLY_NODE=true rollup -c rollup.test.config.js 2>&1",
    "build:test": "npm run build:test:node && npm run build:test:browser",
    "build": "tsc -p . && rollup -c 2>&1 && npm run extract-api",
    "check-format": "prettier --list-different --config ../../.prettierrc.json \"src/**/*.ts\" \"test/**/*.ts\" \"*.{js,json}\"",
    "clean": "rimraf dist dist-esm test-dist typings *.tgz *.log coverage coverage-browser .nyc_output",
    "coverage": "nyc --reporter=lcov --exclude-after-remap=false mocha -t 120000 test-dist/index.js --reporter mocha-multi --reporter-options spec=-,mocha-junit-reporter=-",
    "execute:samples": "echo skipped",
    "extract-api": "tsc -p . && api-extractor run --local",
    "format": "prettier --write --config ../../.prettierrc.json \"src/**/*.ts\" \"test/**/*.ts\" \"*.{js,json}\"",
    "integration-test:browser": "node .scripts/buildBrowserTestResources.js && karma start --single-run",
    "integration-test:node": "mocha -t 120000 test-dist/index.js --reporter mocha-multi --reporter-options spec=-,mocha-junit-reporter=-",
    "integration-test": "npm run integration-test:node && npm run integration-test:browser",
    "lint": "eslint package.json tsconfig.json src test samples --ext .ts -f html -o service-bus-lintReport.html || exit 0",
    "lint-fix": "eslint package.json tsconfig.json src test samples --ext .ts --fix --fix-type [problem,suggestion]",
    "pack": "npm pack 2>&1",
    "prebuild": "npm run clean",
    "test:browser": "npm run build:test:browser && npm run integration-test:browser",
    "test:node": "npm run build:test:node && npm run integration-test:node",
    "test": "npm run test:node && npm run test:browser",
    "unit-test:browser": "echo skipped",
    "unit-test:node": "echo skipped",
    "unit-test": "npm run unit-test:node && npm run unit-test:browser"
  },
  "sideEffects": false,
  "//metadata": {
    "constantPaths": [
      {
        "path": "src/util/constants.ts",
        "prefix": "version"
      }
    ]
  },
  "dependencies": {
<<<<<<< HEAD
    "@azure/core-amqp": "1.0.0-preview.3",
=======
    "@azure/amqp-common": "1.0.0-preview.9",
    "@azure/core-http": "^1.0.0",
>>>>>>> 0c6eb3fd
    "@azure/ms-rest-nodeauth": "^0.9.2",
    "@opentelemetry/types": "^0.2.0",
    "@types/is-buffer": "^2.0.0",
    "@types/long": "^4.0.0",
    "buffer": "^5.2.1",
    "debug": "^4.1.1",
    "is-buffer": "^2.0.3",
    "long": "^4.0.0",
    "process": "^0.11.10",
<<<<<<< HEAD
    "rhea": "^1.0.4",
    "rhea-promise": "^1.0.0",
    "tslib": "^1.9.3"
=======
    "rhea": "^1.0.15",
    "rhea-promise": "^0.1.15",
    "tslib": "^1.10.0"
>>>>>>> 0c6eb3fd
  },
  "devDependencies": {
    "@azure/arm-servicebus": "^3.2.0",
    "@azure/eslint-plugin-azure-sdk": "^2.0.1",
    "@microsoft/api-extractor": "^7.5.4",
    "@rollup/plugin-json": "^4.0.0",
    "@rollup/plugin-replace": "^2.2.0",
    "@types/async-lock": "^1.1.0",
    "@types/chai": "^4.1.6",
    "@types/chai-as-promised": "^7.1.0",
    "@types/debug": "^4.1.4",
    "@types/mocha": "^5.2.5",
    "@types/node": "^8.0.0",
    "@types/ws": "^6.0.1",
    "@typescript-eslint/eslint-plugin": "^2.0.0",
    "@typescript-eslint/parser": "^2.0.0",
    "assert": "^1.4.1",
    "chai": "^4.2.0",
    "chai-as-promised": "^7.1.1",
    "chai-exclude": "^2.0.2",
    "cross-env": "^6.0.3",
    "delay": "^4.2.0",
    "dotenv": "^8.2.0",
    "eslint": "^6.1.0",
    "eslint-config-prettier": "^6.0.0",
    "eslint-plugin-no-null": "^1.0.2",
    "eslint-plugin-no-only-tests": "^2.3.0",
    "eslint-plugin-promise": "^4.1.1",
    "https-proxy-agent": "^3.0.1",
    "karma": "^4.0.1",
    "karma-chrome-launcher": "^3.0.0",
    "karma-coverage": "^2.0.0",
    "karma-edge-launcher": "^0.4.2",
    "karma-env-preprocessor": "^0.1.1",
    "karma-firefox-launcher": "^1.1.0",
    "karma-ie-launcher": "^1.0.0",
    "karma-junit-reporter": "^2.0.1",
    "karma-mocha": "^1.3.0",
    "karma-mocha-reporter": "^2.2.5",
    "karma-remap-coverage": "^0.1.5",
    "mocha": "^6.2.2",
    "mocha-junit-reporter": "^1.18.0",
    "mocha-multi": "^1.1.3",
    "moment": "^2.24.0",
    "nyc": "^14.0.0",
    "prettier": "^1.16.4",
    "promise": "^8.0.3",
    "puppeteer": "^2.0.0",
    "rimraf": "^3.0.0",
    "rollup": "^1.16.3",
    "rollup-plugin-commonjs": "^10.0.0",
    "rollup-plugin-inject": "^3.0.0",
    "rollup-plugin-multi-entry": "^2.1.0",
    "rollup-plugin-node-resolve": "^5.0.2",
    "rollup-plugin-shim": "^1.0.0",
    "rollup-plugin-sourcemaps": "^0.4.2",
    "rollup-plugin-terser": "^5.1.1",
    "ts-node": "^8.3.0",
    "typescript": "~3.6.4",
    "ws": "^7.1.1"
  }
}<|MERGE_RESOLUTION|>--- conflicted
+++ resolved
@@ -2,11 +2,7 @@
   "name": "@azure/service-bus",
   "sdk-type": "client",
   "author": "Microsoft Corporation",
-<<<<<<< HEAD
   "version": "2.0.0-preview.1",
-=======
-  "version": "1.1.2",
->>>>>>> 0c6eb3fd
   "license": "MIT",
   "description": "Azure Service Bus SDK for Node.js",
   "homepage": "https://github.com/Azure/azure-sdk-for-js/tree/master/sdk/servicebus/service-bus",
@@ -80,12 +76,8 @@
     ]
   },
   "dependencies": {
-<<<<<<< HEAD
     "@azure/core-amqp": "1.0.0-preview.3",
-=======
-    "@azure/amqp-common": "1.0.0-preview.9",
     "@azure/core-http": "^1.0.0",
->>>>>>> 0c6eb3fd
     "@azure/ms-rest-nodeauth": "^0.9.2",
     "@opentelemetry/types": "^0.2.0",
     "@types/is-buffer": "^2.0.0",
@@ -95,15 +87,9 @@
     "is-buffer": "^2.0.3",
     "long": "^4.0.0",
     "process": "^0.11.10",
-<<<<<<< HEAD
-    "rhea": "^1.0.4",
+    "rhea": "^1.0.15",
     "rhea-promise": "^1.0.0",
-    "tslib": "^1.9.3"
-=======
-    "rhea": "^1.0.15",
-    "rhea-promise": "^0.1.15",
     "tslib": "^1.10.0"
->>>>>>> 0c6eb3fd
   },
   "devDependencies": {
     "@azure/arm-servicebus": "^3.2.0",
