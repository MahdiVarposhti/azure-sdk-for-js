import fs from "fs-extra";
import nise from "nise";
import queryString from "query-string";
import { getUniqueName, isBrowser } from "../utils";
import { delay as restDelay } from "@azure/core-http";
import { blobToString } from "./index.browser";
import * as dotenv from "dotenv";
dotenv.config({ path: "../.env" });

let nock: any;
if (!isBrowser()) {
  if (process.env.TEST_MODE === "record" || process.env.TEST_MODE === "playback") {
    nock = require("nock");
  }
} else if ((window as any).__env__.TEST_MODE === "record") {
  // Converting content corresponding to all the console statements
  //  into (JSON.stringify)-ed content in record mode for browser tests.
  //
  // In browser, once the content to be recorded is ready, recordings
  //  are supposed to be sent to the appropriate karma reporter(jsonToFileReporter)
  //  in order to generate the corresponding recording file.
  // The way to do this is by printing the recordings as JSON strings to `console.log()`.
  // As a result, the console gets filled with lots of prints while recording.
  //
  // We solve this issue by
  // - disabling the console.logs from karma and
  // - by adding a custom console.log() which converts all the console statements into
  //   console.log() with stringified JSON objects.
  // - Handle all the console.logs with stringified JSON objects in karma.conf.js
  //   as explained below.
  //
  // Karma.conf.js
  // - jsonToFileReporter in karma.conf.js filters the JSON strings in console.logs.
  // - Console logs with `.writeFile` property are captured and are written to a file(recordings).
  // - The other console statements are captured and printed normally.
  // - Example - console.warn("hello"); -> console.log({ warn: "hello" });
  // - Example - console.log("hello"); -> console.log({ log: "hello" });
  const consoleLog = window.console.log;
  for (const method in window.console) {
    if (
      window.console.hasOwnProperty(method) &&
      typeof (window.console as any)[method] === "function"
    ) {
      (window.console as any)[method] = function(obj: any) {
        try {
          if (!JSON.parse(obj).writeFile) {
            // If the JSON string doesn't contain `.writeFile` property,
            // we wrap the object as a JSON object and apply JSON.stringify()
            // Example - console.warn("hello"); -> console.log({ warn: "hello" });
            const newObj: any = {};
            newObj[method] = obj;
            consoleLog(JSON.stringify(newObj));
          } else {
            // If the JSON strings contain `.writeFile` property,
            // use the console.log as it is.
            consoleLog(obj);
          }
        } catch (error) {
          // If the object is not a JSON string, the try block fails and
          // we wrap the object as a JSON object and apply JSON.stringify()
          // (same as the if block in try)
          const newObj: any = {};
          newObj[method] = obj;
          consoleLog(JSON.stringify(newObj));
        }
      };
    }
  }
}

const env = isBrowser() ? (window as any).__env__ : process.env;
const isRecording = env.TEST_MODE === "record";
const isPlayingBack = env.TEST_MODE === "playback";

if (isPlayingBack) {
  // Providing dummy values to avoid the error
  env.ACCOUNT_NAME = "fakestorageaccount";
  env.ACCOUNT_KEY = "aaaaa";
  env.ACCOUNT_SAS = "aaaaa";
<<<<<<< HEAD
  env.STORAGE_CONNECTION_STRING = `DefaultEndpointsProtocol=https;AccountName=${env.ACCOUNT_NAME};AccountKey=${env.ACCOUNT_KEY};EndpointSuffix=core.windows.net`;
=======
  // Comment following line to skip user delegation key/SAS related cases in record and play
  // which depends on this environment variable
  env.ACCOUNT_TOKEN = "aaaaa";
>>>>>>> 506a028f
}

export function delay(milliseconds: number): Promise<void> | null {
  return isPlayingBack ? null : restDelay(milliseconds);
}

/**
 * Possible reasons for skipping a test:
 * * Abort: browser testing unexpectedly finishes when a request is aborted during playback (unknown reason; probably related to the way nise handles it)
 * * Character: there are characters in the message that are not supported in browser logging or in ECMAScript
 * * Progress: Nock does not record a request if it's aborted in a 'progress' callback
 * * Size: the generated recording file is too big and would considerably increase the size of the package
 * * Tempfile: the request makes use of a random tempfile created locally, and the recorder does not support recording it as unique information
 * * UUID: a UUID is randomly generated within the SDK and used in an HTTP request, resulting in Nock being unable to recognize it
 */
const skip = [
  // Abort
  "browsers/aborter/recording_should_abort_after_aborter_timeout.json",
  // Abort
  "browsers/aborter/recording_should_abort_after_father_aborter_calls_abort.json",
  // Abort
  "browsers/aborter/recording_should_abort_after_father_aborter_timeout.json",
  // Abort
  "browsers/aborter/recording_should_abort_when_calling_abort_before_request_finishes.json",
  // There's no reason to record it because all highlevel browser tests are being skipped
  "browsers/highlevel/recording_before_all_hook.json",
  // Character, Size (30MB), Tempfile
  "browsers/highlevel/recording_uploadbrowserdatatoblockblob_should_abort_when_blob_gte_block_blob_max_upload_blob_bytes.json",
  // Character, Size (2MB), Tempfile
  "browsers/highlevel/recording_uploadbrowserdatatoblockblob_should_abort_when_blob_lt_block_blob_max_upload_blob_bytes.json",
  // Unknown reason: browser disconnects when recording and json file is not generated (other possible problems: Character, Size, Tempfile)
  "browsers/highlevel/recording_uploadbrowserdatatoblockblob_should_success_when_blob_gte_block_blob_max_upload_blob_bytes.json",
  // Character, Size (4MB), Tempfile
  "browsers/highlevel/recording_uploadbrowserdatatoblockblob_should_success_when_blob_lt_block_blob_max_upload_blob_bytes.json",
  // Character, Size (4MB), Tempfile
  "browsers/highlevel/recording_uploadbrowserdatatoblockblob_should_success_when_blob_lt_block_blob_max_upload_blob_bytes_and_configured_maxsingleshotsize.json",
  // Character, Size (20MB), Tempfile
  "browsers/highlevel/recording_uploadbrowserdatatoblockblob_should_update_progress_when_blob_gte_block_blob_max_upload_blob_bytes.json",
  // Character, Size (2MB), Tempfile
  "browsers/highlevel/recording_uploadbrowserdatatoblockblob_should_update_progress_when_blob_lt_block_blob_max_upload_blob_bytes.json",
  // Progress, Size (15MB), Tempfile
  "node/highlevel/recording_blobclientdownload_should_abort_after_retrys.js",
  // Size (15MB), Tempfile
  "node/highlevel/recording_blobclientdownload_should_download_data_failed_when_exceeding_max_stream_retry_requests.js",
  // Size (30MB), Tempfile
  "node/highlevel/recording_blobclientdownload_should_download_full_data_successfully_when_internal_stream_unexcepted_ends.js",
  // Size (15MB), Tempfile
  "node/highlevel/recording_blobclientdownload_should_download_partial_data_when_internal_stream_unexcepted_ends.js",
  // Size (30MB), Tempfile
  "node/highlevel/recording_blobclientdownload_should_success_when_internal_stream_unexcepted_ends_at_the_stream_end.js",
  // Size (263MB), Tempfile, UUID (uploadStream)
  "node/highlevel/recording_downloadtobuffer_should_abort.js",
  // Size (526MB), Tempfile, UUID (uploadStream)
  "node/highlevel/recording_downloadtobuffer_should_success.js",
  // Progress, Size (15MB), Tempfile, UUID (uploadStream)
  "node/highlevel/recording_downloadtobuffer_should_update_progress_event.js",
  // Size (526MB), Tempfile
  "node/highlevel/recording_uploadfile_should_success_when_blob_gte_block_blob_max_upload_blob_bytes.js",
  // Size (30MB), Tempfile
  "node/highlevel/recording_uploadfile_should_success_when_blob_lt_block_blob_max_upload_blob_bytes.js",
  // Size (30MB), Tempfile
  "node/highlevel/recording_uploadfile_should_success_when_blob_lt_block_blob_max_upload_blob_bytes_and_configured_maxsingleshotsize.js",
  // Progress, Size (4MB), Tempfile
  "node/highlevel/recording_uploadfile_should_update_progress_when_blob_gte_block_blob_max_upload_blob_bytes.js",
  // Progress, Tempfile
  "node/highlevel/recording_uploadfile_should_update_progress_when_blob_lt_block_blob_max_upload_blob_bytes.js",
  // Size (526MB), Tempfile, UUID (uploadStream)
  "node/highlevel/recording_uploadstream_should_success.js",
  // UUID (uploadStream)
  "node/highlevel/recording_uploadstream_should_success_for_tiny_buffers.js",
  // Size (263MB), Tempfile, UUID (uploadStream)
  "node/highlevel/recording_uploadstream_should_update_progress_event.js",
  // Size (263MB), Tempfile, UUID (uploadStream)
  "node/highlevel/recording_uploadstream_should_abort.js",
  // Size (263MB), Tempfile
  "node/highlevel/recording_downloadtofile_should_success.js",
  // Skipping for now, further investigation needed on the errors in playback
  "browsers/blobclient/recording_startcopyfromclient.json",
  "node/blockblobclient/recording_can_be_created_with_a_sas_connection_string.js"
];

abstract class Recorder {
  protected readonly filepath: string;
  public uniqueTestInfo: any = {};

  constructor(env: string, testHierarchy: string, testTitle: string, ext: string) {
    this.filepath =
      env +
      "/" +
      this.formatPath(testHierarchy) +
      "/recording_" +
      this.formatPath(testTitle) +
      "." +
      ext;
  }

  protected formatPath(path: string): string {
    return path
      .toLowerCase()
      .replace(/ /g, "_")
      .replace(/<=/g, "lte")
      .replace(/>=/g, "gte")
      .replace(/</g, "lt")
      .replace(/>/g, "gt")
      .replace(/=/g, "eq")
      .replace(/\W/g, "");
  }

  /**
   * Additional layer of security to avoid unintended/accidental occurrences of secrets in the recordings
   * */
  protected filterSecrets(recording: string): string {
    let updatedRecording = recording.replace(
      new RegExp(env.ACCOUNT_NAME, "g"),
      "fakestorageaccount"
    );
    if (env.ACCOUNT_KEY) {
      updatedRecording = updatedRecording.replace(new RegExp(env.ACCOUNT_KEY, "g"), "aaaaa");
    }
    if (env.ACCOUNT_SAS) {
      updatedRecording = updatedRecording.replace(
        new RegExp(env.ACCOUNT_SAS.match("(.*)&sig=(.*)")[2], "g"),
        "aaaaa"
      );
    }
    return updatedRecording;
  }

  public skip(): boolean {
    return skip.includes(this.filepath);
  }

  public abstract record(): void;
  public abstract playback(): void;
  public abstract stop(): void;
}

class NockRecorder extends Recorder {
  constructor(testHierarchy: string, testTitle: string) {
    super("node", testHierarchy, testTitle, "js");
  }

  public record(): void {
    nock.recorder.rec({
      dont_print: true
    });
  }

  public playback(): void {
    this.uniqueTestInfo = require("../recordings/" + this.filepath).testInfo;
  }

  public stop(): void {
    const importNock = "let nock = require('nock');\n";
    const fixtures = nock.recorder.play();

    // Create the directories recursively incase they don't exist
    try {
      // Stripping away the filename from the filepath and retaining the directory structure
      fs.ensureDirSync(
        "./recordings/" + this.filepath.substring(0, this.filepath.lastIndexOf("/") + 1)
      );
    } catch (err) {
      if (err.code !== "EEXIST") throw err;
    }

    const file = fs.createWriteStream("./recordings/" + this.filepath, {
      flags: "w"
    });

    // Some tests expect errors to happen and, if a writing error is thrown in one of these tests, it may be captured in a catch block by accident,
    // resulting in unexpected behavior. For this reason we're printing it to the console as well
    file.on("error", (err: any) => {
      console.log(err);
      throw err;
    });

    file.write(
      importNock + "\n" + "module.exports.testInfo = " + JSON.stringify(this.uniqueTestInfo) + "\n"
    );

    for (const fixture of fixtures) {
      // We're not matching query string parameters because they may contain sensitive information, and Nock does not allow us to customize it easily
      const updatedFixture = fixture.replace(/\.query\(.*\)/, ".query(true)");
      file.write(this.filterSecrets(updatedFixture) + "\n");
    }

    file.end();

    nock.recorder.clear();
    nock.restore();
  }
}

// To better understand how this class works, it's necessary to comprehend how HTTP async requests are made:
// A new request object is created
//    let req = new XMLHttpRequest();
// The request is opened with some important information
//    req.open(method, url, async, user, password);
// Since we're dealing with an async request, we must set a way to know when the response is ready
//    req.onreadystatechange = function() {
//      if (req.readyState === 4) do_something;
//    }
// Finally, the request is sent to the server
//    req.send(data);

// Nise module does not have a native implementation of record/playback like Nock does
// This class overrides requests' 'open', 'send' and 'onreadystatechange' functions, adding our own code to them to deal with requests
class NiseRecorder extends Recorder {
  private readonly sasQueryParameters = ["se", "sig", "sp", "spr", "srt", "ss", "st", "sv"];
  private recordings: any[] = [];

  constructor(testHierarchy: string, testTitle: string) {
    super("browsers", testHierarchy, testTitle, "json");
  }

  // Inserts a request/response pair into the recordings array
  private async recordRequest(request: any, data: any): Promise<void> {
    const responseHeaders: any = {};
    const responseHeadersPairs = request.getAllResponseHeaders().split("\r\n");
    for (const pair of responseHeadersPairs) {
      const [key, value] = pair.split(": ");
      responseHeaders[key] = value;
    }

    // We're not storing SAS Query Parameters because they may contain sensitive information
    // We're ignoring the "_" parameter as well because it's not being added by our code
    // More info on "_": https://stackoverflow.com/questions/3687729/who-add-single-underscore-query-parameter
    const parsedUrl = queryString.parseUrl(request.url);
    const query: any = {};
    for (const param in parsedUrl.query) {
      if (!this.sasQueryParameters.includes(param) && param !== "_") {
        query[param] = parsedUrl.query[param];
      }
    }

    this.recordings.push({
      method: request.method,
      url: parsedUrl.url,
      query: query,
      requestBody: data instanceof Blob ? await blobToString(data) : data,
      status: request.status,
      response:
        request.response instanceof Blob ? await blobToString(request.response) : request.response,
      responseHeaders: responseHeaders
    });
  }

  // Checks whether a recording matches a request or not (we're not matching request headers)
  private matchRequest(recording: any, request: any): boolean {
    // Every parameter in the recording must be present and have the same value in the request
    for (const param in recording.query) {
      if (recording.query[param] !== request.query[param]) {
        return false;
      }
    }

    // There shouldn't be parameters in the request that are not present in the recording (except for SAS Query Parameters and "_")
    for (const param in request.query) {
      if (
        recording.query[param] === undefined &&
        !this.sasQueryParameters.includes(param) &&
        param !== "_"
      ) {
        return false;
      }
    }

    return (
      recording.method === request.method &&
      recording.url === request.url &&
      recording.requestBody === request.requestBody
    );
  }

  // When recording, we want to hit the server and intercept requests/responses
  // Nise does not allow us to intercept requests if they're sent to the server, so we need to override its behavior
  public record(): void {
    const self = this;
    const xhr = nise.fakeXhr.useFakeXMLHttpRequest();

    // The following filter allows every request to be sent to the server without being mocked
    xhr.useFilters = true;
    xhr.addFilter(() => true);

    // 'onCreate' function is called when a new fake XMLHttpRequest object (req) is created
    // Our intent is to override the request's 'onreadystatechange' function so we can create a recording once the response is ready
    // We can only override 'onreadystatechange' AFTER the 'send' function is called because we need to make sure our implementation won't be overriden by the client
    // But we can only override 'send' AFTER the 'open' function is called because the filter we set above makes Nise override it in 'open' body
    xhr.onCreate = function(req: any) {
      // We'll override the 'open' function, so we need to store a handle to its original implementation
      const reqOpen = req.open;
      req.open = function() {
        // Here we are calling the original 'open' function to make sure everything is set up correctly (HTTP method, url, filters)
        reqOpen.apply(req, arguments);

        // We'll override the 'send' function, so we need to store a handle to its original implementation
        // We can already override it because we know 'open' has already been called
        const reqSend = req.send;
        req.send = function(data: any) {
          // We'll override the 'onreadystatechange' function, so we need to store a handle to its original implementation
          // Now we can finally override 'onreadystatechange' because 'send' has already been called
          const reqStateChange = req.onreadystatechange;
          req.onreadystatechange = function() {
            // Record the request once the response is obtained
            if (req.readyState === 4) {
              self.recordRequest(req, data);
            }
            // Sometimes the client doesn't implement an 'onreadystatechange' function, so we need to make sure it exists before calling the original implementation
            if (reqStateChange) {
              reqStateChange.apply(null, arguments);
            }
          };

          // Now that we have overriden 'onreadystatechange', we can send the request to the server
          reqSend.apply(req, arguments);
        };
      };
    };
  }

  // When playing back, we want to intercept requests, find a corresponding match in our recordings and respond to it with the recorded data
  // We must override the request's 'send' function because all the request information (body, url, method, queries) will be ready when it's called
  public playback(): void {
    const self = this;
    const xhr = nise.fakeXhr.useFakeXMLHttpRequest();

    // 'karma-json-preprocessor' helps us to retrieve recordings
    this.recordings = (window as any).__json__["recordings/" + this.filepath].recordings;
    this.uniqueTestInfo = (window as any).__json__["recordings/" + this.filepath].uniqueTestInfo;

    // 'onCreate' function is called when a new fake XMLHttpRequest object (req) is created
    xhr.onCreate = function(req: any) {
      // We'll override the 'send' function, so we need to store a handle to its original implementation
      const reqSend = req.send;
      req.send = async function(data: any) {
        // Here we're calling the original send method. Nise will make the request wait for a mock response that we'll send later
        reqSend.call(req, data);

        // formattedRequest contains all the necessary information to look for a match in our recordings
        const parsedUrl = queryString.parseUrl(req.url);
        const formattedRequest = {
          method: req.method,
          url: parsedUrl.url,
          query: parsedUrl.query,
          requestBody: data instanceof Blob ? await blobToString(data) : data
        };

        // We look through our recordings to find a match to the current request
        // If we find a match, we remove it from the recordings list so we don't match it again by accident
        let recordingFound = false;
        for (let i = 0; !recordingFound && i < self.recordings.length; i++) {
          if (self.matchRequest(self.recordings[i], formattedRequest)) {
            const status = self.recordings[i].status;
            const responseHeaders = self.recordings[i].responseHeaders;
            const response = self.recordings[i].response;

            // We are dealing with async requests so we're responding to them asynchronously
            setTimeout(() => req.respond(status, responseHeaders, response));
            self.recordings.splice(i, 1);
            recordingFound = true;
          }
        }

        // If we can't find a match, we throw an error
        // Some tests expect errors to happen and, if a matching error is thrown in one of these tests, it may be captured in a catch block by accident,
        // resulting in unexpected behavior. For this reason we're printing it to the console as well
        if (!recordingFound) {
          const err = new Error(
            "No match for request " + JSON.stringify(formattedRequest, null, " ")
          );
          console.log(err);
          throw err;
        }
      };
    };
  }

  public stop(): void {
    // We're sending the recordings to the 'karma-json-to-file-reporter' via console.log
    console.log(
      this.filterSecrets(
        JSON.stringify({
          writeFile: true,
          path: "./recordings/" + this.filepath,
          content: { recordings: this.recordings, uniqueTestInfo: this.uniqueTestInfo }
        })
      )
    );
  }
}

export function record(testContext: any) {
  let recorder: Recorder;
  let testHierarchy: string;
  let testTitle: string;

  // In a hook ("before all" or "before each"), testContext.test points to the hook, while testContext.currentTest
  // points to the individual test that will be run next.  A "before all" hook is run once before all tests,
  // so the hook itself should be used to identify recordings.  However, a "before each" hook is run once before each
  // test, so the individual test should be used instead.
  if (testContext.test.type == "hook" && testContext.test.title.includes("each")) {
    testHierarchy = testContext.currentTest.parent.fullTitle();
    testTitle = testContext.currentTest.title;
  } else {
    testHierarchy = testContext.test.parent.fullTitle();
    testTitle = testContext.test.title;
  }

  if (isBrowser()) {
    recorder = new NiseRecorder(testHierarchy, testTitle);
  } else {
    recorder = new NockRecorder(testHierarchy, testTitle);
  }

  if (recorder.skip() && (isRecording || isPlayingBack)) {
    testContext.skip();
  }

  // If neither recording nor playback is enabled, requests hit the live-service and no recordings are generated
  if (isRecording) {
    recorder.record();
  } else if (isPlayingBack) {
    recorder.playback();
  }

  return {
    stop: function() {
      if (isRecording) {
        recorder.stop();
      }
    },
    getUniqueName: function(prefix: string, recorderId?: string): string {
      let name: string;
      if (!recorderId) {
        recorderId = prefix;
      }
      if (isRecording) {
        name = getUniqueName(prefix);
        recorder.uniqueTestInfo[recorderId] = name;
      } else if (isPlayingBack) {
        name = recorder.uniqueTestInfo[recorderId];
      } else {
        name = getUniqueName(prefix);
      }
      return name;
    },
    newDate: function(recorderId: string): Date {
      let date: Date;
      if (isRecording) {
        date = new Date();
        recorder.uniqueTestInfo[recorderId] = date.toISOString();
      } else if (isPlayingBack) {
        date = new Date(recorder.uniqueTestInfo[recorderId]);
      } else {
        date = new Date();
      }
      return date;
    }
  };
}<|MERGE_RESOLUTION|>--- conflicted
+++ resolved
@@ -77,13 +77,10 @@
   env.ACCOUNT_NAME = "fakestorageaccount";
   env.ACCOUNT_KEY = "aaaaa";
   env.ACCOUNT_SAS = "aaaaa";
-<<<<<<< HEAD
   env.STORAGE_CONNECTION_STRING = `DefaultEndpointsProtocol=https;AccountName=${env.ACCOUNT_NAME};AccountKey=${env.ACCOUNT_KEY};EndpointSuffix=core.windows.net`;
-=======
   // Comment following line to skip user delegation key/SAS related cases in record and play
   // which depends on this environment variable
   env.ACCOUNT_TOKEN = "aaaaa";
->>>>>>> 506a028f
 }
 
 export function delay(milliseconds: number): Promise<void> | null {
