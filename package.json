--- conflicted
+++ resolved
@@ -5,11 +5,7 @@
     "email": "azsdkteam@microsoft.com",
     "url": "https://github.com/Azure/ms-rest-js"
   },
-<<<<<<< HEAD
-  "version": "1.8.3",
-=======
   "version": "1.8.4",
->>>>>>> 62d85bfe
   "description": "Isomorphic client Runtime for Typescript/node.js/browser javascript client libraries generated using AutoRest",
   "tags": [
     "isomorphic",
