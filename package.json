--- conflicted
+++ resolved
@@ -30,11 +30,7 @@
   "types": "./typings/lib/msRestAzure.d.ts",
   "license": "MIT",
   "dependencies": {
-<<<<<<< HEAD
     "ms-rest-js": "~0.10.264"
-=======
-    "ms-rest-js": "~0.9.250"
->>>>>>> a4e64fca
   },
   "devDependencies": {
     "@types/mocha": "^5.2.1",
