--- conflicted
+++ resolved
@@ -385,15 +385,9 @@
       sessionId: testSessionId1
     });
     const receivedMsgs = await sessionReceiver.receiveBatch(1);
-<<<<<<< HEAD
-    should.equal(receivedMsgs.length, 1, "Unexpected number of messages");
-    should.equal(receivedMsgs[0].messageId, testMessagesWithSessions[0].messageId);
-    should.equal(receivedMsgs[0].deliveryCount, 1, "DeliveryCount is different than expected");
-=======
     should.equal(receivedMsgs.length, 1);
     should.equal(receivedMsgs[0].messageId, testMessagesWithSessions.messageId);
     should.equal(receivedMsgs[0].deliveryCount, 1);
->>>>>>> 297716e2
     await receivedMsgs[0].complete();
     await testPeekMsgsLength(receiverClient, 0);
   }
@@ -615,28 +609,10 @@
 
     await testPeekMsgsLength(receiverClient, 0);
 
-<<<<<<< HEAD
-    const deadLetterMsgs = await deadLetterClient.getReceiver().receiveBatch(2);
-    should.equal(
-      Array.isArray(deadLetterMsgs),
-      true,
-      "`ReceivedMessages` from Deadletter is not an array"
-    );
-    should.equal(deadLetterMsgs.length, testMessagesWithSessions.length);
-    should.equal(
-      testMessagesWithSessions.some((x) => deadLetterMsgs[0].messageId === x.messageId),
-      true
-    );
-    should.equal(
-      testMessagesWithSessions.some((x) => deadLetterMsgs[1].messageId === x.messageId),
-      true
-    );
-=======
     const deadLetterMsgs = await deadLetterClient.getReceiver().receiveBatch(1);
     should.equal(Array.isArray(deadLetterMsgs), true);
     should.equal(deadLetterMsgs.length, 1);
     should.equal(deadLetterMsgs[0].messageId, testMessagesWithSessions.messageId);
->>>>>>> 297716e2
 
     await deadLetterMsgs[0].complete();
     await testPeekMsgsLength(deadLetterClient, 0);
@@ -812,15 +788,9 @@
     await delay(5000);
     should.equal(unexpectedError, undefined, unexpectedError && unexpectedError.message);
 
-<<<<<<< HEAD
-    should.equal(receivedMsgs.length, 1, "Unexpected number of messages");
-    should.equal(receivedMsgs[0].body, testMessagesWithSessions[0].body);
-    should.equal(receivedMsgs[0].messageId, testMessagesWithSessions[0].messageId);
-=======
     should.equal(receivedMsgs.length, 1);
     should.equal(receivedMsgs[0].body, testMessagesWithSessions.body);
     should.equal(receivedMsgs[0].messageId, testMessagesWithSessions.messageId);
->>>>>>> 297716e2
 
     await testPeekMsgsLength(receiverClient, 0);
 
