--- conflicted
+++ resolved
@@ -49,12 +49,9 @@
     // "typescript": [
     //   "~2.4.0"
     // ]
-<<<<<<< HEAD
-    // service-bus is not ready to update to @azure/core-amqp@1.0.0-preview.2
-    "@azure/core-amqp": ["1.0.0-preview.1"],
+    // service-bus is not ready to update to @azure/core-amqp@1.0.0-preview.7
+    "@azure/core-amqp": ["1.0.0-preview.3"],
     "@azure/ms-rest-js": ["^2.0.0"],
-=======
->>>>>>> 0c6eb3fd
     // Following is required to allow for backward compatibility with Service Bus Track 1
     // TODO: Remove this once Service Bus is updated to use current depenedencies as part of Track 2
     "rhea-promise": ["^0.1.15"],
