--- conflicted
+++ resolved
@@ -43,14 +43,11 @@
     // "typescript": [
     //   "~2.4.0"
     // ]
-<<<<<<< HEAD
     // service-bus is not ready to update to @azure/core-amqp@1.0.0-preview.2
-    "@azure/core-amqp": ["1.0.0-preview.1"]
-=======
+    "@azure/core-amqp": ["1.0.0-preview.1"],
     "@azure/ms-rest-js": ["^2.0.0"],
     // Following is required to allow for backward compatibility with Service Bus Track 1
     // TODO: Remove this once Service Bus is updated to use current depenedencies as part of Track 2
     "rhea-promise": ["^0.1.15"]
->>>>>>> 06046c7f
   }
 }